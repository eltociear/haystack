from datetime import timedelta
from typing import Any, List, Optional, Dict, Union

import subprocess
from uuid import UUID
import time
from subprocess import run
from sys import platform
import gc
import uuid
import logging
from pathlib import Path
import os

import requests_cache
import responses
from sqlalchemy import create_engine, text
import posthog

import numpy as np
import psutil
import pytest
import requests

from haystack import Answer
from haystack.nodes.base import BaseComponent

try:
    from milvus import Milvus

    milvus1 = True
except ImportError:
    milvus1 = False
    from pymilvus import utility

try:
    from elasticsearch import Elasticsearch
    from haystack.document_stores.elasticsearch import ElasticsearchDocumentStore
    import weaviate
    from haystack.document_stores.weaviate import WeaviateDocumentStore
    from haystack.document_stores import MilvusDocumentStore, PineconeDocumentStore
    from haystack.document_stores.graphdb import GraphDBKnowledgeGraph
    from haystack.document_stores.faiss import FAISSDocumentStore
    from haystack.document_stores.sql import SQLDocumentStore

except (ImportError, ModuleNotFoundError) as ie:
    from haystack.utils.import_utils import _optional_component_not_installed

    _optional_component_not_installed("test", "test", ie)

from haystack.document_stores import BaseDocumentStore, DeepsetCloudDocumentStore, InMemoryDocumentStore

<<<<<<< HEAD
from haystack.nodes import BaseReader, BaseRetriever, OpenAIAnswerGenerator, DenseRetriever
=======
from haystack.nodes import (
    BaseReader,
    BaseRetriever,
    OpenAIAnswerGenerator,
    BaseGenerator,
    BaseSummarizer,
    BaseTranslator,
)
>>>>>>> 938e6fda
from haystack.nodes.answer_generator.transformers import Seq2SeqGenerator
from haystack.nodes.answer_generator.transformers import RAGenerator
from haystack.nodes.ranker import SentenceTransformersRanker
from haystack.nodes.document_classifier.transformers import TransformersDocumentClassifier
from haystack.nodes.retriever.sparse import FilterRetriever, BM25Retriever, TfidfRetriever
from haystack.nodes.retriever.dense import (
    DensePassageRetriever,
    EmbeddingRetriever,
    MultihopEmbeddingRetriever,
    TableTextRetriever,
)
from haystack.nodes.reader.farm import FARMReader
from haystack.nodes.reader.transformers import TransformersReader
from haystack.nodes.reader.table import TableReader, RCIReader
from haystack.nodes.summarizer.transformers import TransformersSummarizer
from haystack.nodes.translator import TransformersTranslator
from haystack.nodes.question_generator import QuestionGenerator

from haystack.modeling.infer import Inferencer, QAInferencer

from haystack.schema import Document

from .mocks import pinecone as pinecone_mock


# To manually run the tests with default PostgreSQL instead of SQLite, switch the lines below
SQL_TYPE = "sqlite"
# SQL_TYPE = "postgres"

SAMPLES_PATH = Path(__file__).parent / "samples"

# to run tests against Deepset Cloud set MOCK_DC to False and set the following params
DC_API_ENDPOINT = "https://DC_API/v1"
DC_TEST_INDEX = "document_retrieval_1"
DC_API_KEY = "NO_KEY"
MOCK_DC = True

# Set metadata fields used during testing for PineconeDocumentStore meta_config
META_FIELDS = [
    "meta_field",
    "name",
    "date_field",
    "numeric_field",
    "f1",
    "f3",
    "meta_id",
    "meta_field_for_count",
    "meta_key_1",
    "meta_key_2",
]

# Disable telemetry reports when running tests
posthog.disabled = True

# Cache requests (e.g. huggingface model) to circumvent load protection
# See https://requests-cache.readthedocs.io/en/stable/user_guide/filtering.html
requests_cache.install_cache(urls_expire_after={"huggingface.co": timedelta(hours=1), "*": requests_cache.DO_NOT_CACHE})


def _sql_session_rollback(self, attr):
    """
    Inject SQLDocumentStore at runtime to do a session rollback each time it is called. This allows to catch
    errors where an intended operation is still in a transaction, but not committed to the database.
    """
    method = object.__getattribute__(self, attr)
    if callable(method):
        try:
            self.session.rollback()
        except AttributeError:
            pass

    return method


SQLDocumentStore.__getattribute__ = _sql_session_rollback


def pytest_collection_modifyitems(config, items):
    # add pytest markers for tests that are not explicitly marked but include some keywords
    name_to_markers = {
        "generator": [pytest.mark.generator],
        "summarizer": [pytest.mark.summarizer],
        "tika": [pytest.mark.tika, pytest.mark.integration],
        "parsr": [pytest.mark.parsr, pytest.mark.integration],
        "ocr": [pytest.mark.ocr, pytest.mark.integration],
        "elasticsearch": [pytest.mark.elasticsearch],
        "faiss": [pytest.mark.faiss],
        "milvus": [pytest.mark.milvus, pytest.mark.milvus1],
        "weaviate": [pytest.mark.weaviate],
        "pinecone": [pytest.mark.pinecone],
        # FIXME GraphDB can't be treated as a regular docstore, it fails most of their tests
        "graphdb": [pytest.mark.integration],
    }
    for item in items:
        for name, markers in name_to_markers.items():
            if name in item.nodeid.lower():
                for marker in markers:
                    item.add_marker(marker)

        # if the cli argument "--document_store_type" is used, we want to skip all tests that have markers of other docstores
        # Example: pytest -v test_document_store.py --document_store_type="memory" => skip all tests marked with "elasticsearch"
        document_store_types_to_run = config.getoption("--document_store_type")
        document_store_types_to_run = [docstore.strip() for docstore in document_store_types_to_run.split(",")]
        keywords = []

        for i in item.keywords:
            if "-" in i:
                keywords.extend(i.split("-"))
            else:
                keywords.append(i)
        for cur_doc_store in [
            "elasticsearch",
            "faiss",
            "sql",
            "memory",
            "milvus1",
            "milvus",
            "weaviate",
            "pinecone",
            "opensearch",
        ]:
            if keywords and cur_doc_store in keywords and cur_doc_store not in document_store_types_to_run:
                skip_docstore = pytest.mark.skip(
                    reason=f'{cur_doc_store} is disabled. Enable via pytest --document_store_type="{cur_doc_store}"'
                )
                item.add_marker(skip_docstore)

        if "milvus1" in keywords and not milvus1:
            skip_milvus1 = pytest.mark.skip(reason="Skipping Tests for 'milvus1', as Milvus2 seems to be installed.")
            item.add_marker(skip_milvus1)

        elif "milvus" in keywords and milvus1:
            skip_milvus = pytest.mark.skip(reason="Skipping Tests for 'milvus', as Milvus1 seems to be installed.")
            item.add_marker(skip_milvus)


#
# Empty mocks, as a base for unit tests.
#
# Monkeypatch the methods you need with either a mock implementation
# or a unittest.mock.MagicMock object (https://docs.python.org/3/library/unittest.mock.html)
#


class MockNode(BaseComponent):
    outgoing_edges = 1

    def run(self, *a, **k):
        pass

    def run_batch(self, *a, **k):
        pass


class MockDocumentStore(BaseDocumentStore):
    outgoing_edges = 1

    def _create_document_field_map(self, *a, **k):
        pass

    def delete_documents(self, *a, **k):
        pass

    def delete_labels(self, *a, **k):
        pass

    def get_all_documents(self, *a, **k):
        pass

    def get_all_documents_generator(self, *a, **k):
        pass

    def get_all_labels(self, *a, **k):
        pass

    def get_document_by_id(self, *a, **k):
        pass

    def get_document_count(self, *a, **k):
        pass

    def get_documents_by_id(self, *a, **k):
        pass

    def get_label_count(self, *a, **k):
        pass

    def query_by_embedding(self, *a, **k):
        pass

    def write_documents(self, *a, **k):
        pass

    def write_labels(self, *a, **k):
        pass

    def delete_index(self, *a, **k):
        pass

    def update_document_meta(self, *a, **kw):
        pass


class MockRetriever(BaseRetriever):
    outgoing_edges = 1

    def retrieve(self, query: str, top_k: int):
        pass

    def retrieve_batch(self, queries: List[str], top_k: int):
        pass


<<<<<<< HEAD
class MockDenseRetriever(MockRetriever, DenseRetriever):
=======
class MockSeq2SegGenerator(BaseGenerator):
    def predict(self, query: str, documents: List[Document], top_k: Optional[int]) -> Dict:
        pass


class MockSummarizer(BaseSummarizer):
    def predict_batch(
        self,
        documents: Union[List[Document], List[List[Document]]],
        generate_single_summary: Optional[bool] = None,
        batch_size: Optional[int] = None,
    ) -> Union[List[Document], List[List[Document]]]:
        pass

    def predict(self, documents: List[Document], generate_single_summary: Optional[bool] = None) -> List[Document]:
        pass


class MockTranslator(BaseTranslator):
    def translate(
        self,
        results: List[Dict[str, Any]] = None,
        query: Optional[str] = None,
        documents: Optional[Union[List[Document], List[Answer], List[str], List[Dict[str, Any]]]] = None,
        dict_key: Optional[str] = None,
    ) -> Union[str, List[Document], List[Answer], List[str], List[Dict[str, Any]]]:
        pass

    def translate_batch(
        self,
        queries: Optional[List[str]] = None,
        documents: Optional[Union[List[Document], List[Answer], List[List[Document]], List[List[Answer]]]] = None,
        batch_size: Optional[int] = None,
    ) -> List[Union[str, List[Document], List[Answer], List[str], List[Dict[str, Any]]]]:
        pass


class MockDenseRetriever(MockRetriever):
>>>>>>> 938e6fda
    def __init__(self, document_store: BaseDocumentStore, embedding_dim: int = 768):
        self.embedding_dim = embedding_dim
        self.document_store = document_store

    def embed_queries(self, queries):
        return np.random.rand(len(queries), self.embedding_dim)

    def embed_documents(self, documents):
        return np.random.rand(len(documents), self.embedding_dim)


class MockQuestionGenerator(QuestionGenerator):
    def __init__(self):
        pass

    def predict(self, query: str, documents: List[Document], top_k: Optional[int]) -> Dict:
        pass


class MockReader(BaseReader):
    outgoing_edges = 1

    def predict(self, query: str, documents: List[Document], top_k: Optional[int] = None):
        pass

    def predict_batch(self, query_doc_list: List[dict], top_k: Optional[int] = None, batch_size: Optional[int] = None):
        pass


#
# Document collections
#


@pytest.fixture
def docs_all_formats() -> List[Union[Document, Dict[str, Any]]]:
    return [
        # metafield at the top level for backward compatibility
        {
            "content": "My name is Paul and I live in New York",
            "meta_field": "test2",
            "name": "filename2",
            "date_field": "2019-10-01",
            "numeric_field": 5.0,
        },
        # "dict" format
        {
            "content": "My name is Carla and I live in Berlin",
            "meta": {"meta_field": "test1", "name": "filename1", "date_field": "2020-03-01", "numeric_field": 5.5},
        },
        # Document object
        Document(
            content="My name is Christelle and I live in Paris",
            meta={"meta_field": "test3", "name": "filename3", "date_field": "2018-10-01", "numeric_field": 4.5},
        ),
        Document(
            content="My name is Camila and I live in Madrid",
            meta={"meta_field": "test4", "name": "filename4", "date_field": "2021-02-01", "numeric_field": 3.0},
        ),
        Document(
            content="My name is Matteo and I live in Rome",
            meta={"meta_field": "test5", "name": "filename5", "date_field": "2019-01-01", "numeric_field": 0.0},
        ),
    ]


@pytest.fixture
def docs(docs_all_formats) -> List[Document]:
    return [Document.from_dict(doc) if isinstance(doc, dict) else doc for doc in docs_all_formats]


@pytest.fixture
def docs_with_ids(docs) -> List[Document]:
    # Should be already sorted
    uuids = [
        UUID("190a2421-7e48-4a49-a639-35a86e202dfb"),
        UUID("20ff1706-cb55-4704-8ae8-a3459774c8dc"),
        UUID("5078722f-07ae-412d-8ccb-b77224c4bacb"),
        UUID("81d8ca45-fad1-4d1c-8028-d818ef33d755"),
        UUID("f985789f-1673-4d8f-8d5f-2b8d3a9e8e23"),
    ]
    uuids.sort()
    for doc, uuid in zip(docs, uuids):
        doc.id = str(uuid)
    return docs


@pytest.fixture
def docs_with_random_emb(docs) -> List[Document]:
    for doc in docs:
        doc.embedding = np.random.random([768])
    return docs


@pytest.fixture
def docs_with_true_emb():
    return [
        Document(
            content="The capital of Germany is the city state of Berlin.",
            embedding=np.loadtxt(SAMPLES_PATH / "embeddings" / "embedding_1.txt"),
        ),
        Document(
            content="Berlin is the capital and largest city of Germany by both area and population.",
            embedding=np.loadtxt(SAMPLES_PATH / "embeddings" / "embedding_2.txt"),
        ),
    ]


@pytest.fixture(autouse=True)
def gc_cleanup(request):
    """
    Run garbage collector between tests in order to reduce memory footprint for CI.
    """
    yield
    gc.collect()


@pytest.fixture(scope="session")
def elasticsearch_fixture():
    # test if a ES cluster is already running. If not, download and start an ES instance locally.
    try:
        client = Elasticsearch(hosts=[{"host": "localhost", "port": "9200"}])
        client.info()
    except:
        print("Starting Elasticsearch ...")
        status = subprocess.run(["docker rm haystack_test_elastic"], shell=True)
        status = subprocess.run(
            [
                'docker run -d --name haystack_test_elastic -p 9200:9200 -e "discovery.type=single-node" elasticsearch:7.9.2'
            ],
            shell=True,
        )
        if status.returncode:
            raise Exception("Failed to launch Elasticsearch. Please check docker container logs.")
        time.sleep(30)


@pytest.fixture(scope="session")
def milvus_fixture():
    # test if a Milvus server is already running. If not, start Milvus docker container locally.
    # Make sure you have given > 6GB memory to docker engine
    try:
        milvus_server = Milvus(uri="tcp://localhost:19530", timeout=5, wait_timeout=5)
        milvus_server.server_status(timeout=5)
    except:
        print("Starting Milvus ...")
        status = subprocess.run(
            [
                "docker run -d --name milvus_cpu_0.10.5 -p 19530:19530 -p 19121:19121 "
                "milvusdb/milvus:0.10.5-cpu-d010621-4eda95"
            ],
            shell=True,
        )
        time.sleep(40)


@pytest.fixture(scope="session")
def weaviate_fixture():
    # test if a Weaviate server is already running. If not, start Weaviate docker container locally.
    # Make sure you have given > 6GB memory to docker engine
    try:
        weaviate_server = weaviate.Client(url="http://localhost:8080", timeout_config=(5, 15))
        weaviate_server.is_ready()
    except:
        print("Starting Weaviate servers ...")
        status = subprocess.run(["docker rm haystack_test_weaviate"], shell=True)
        status = subprocess.run(
            ["docker run -d --name haystack_test_weaviate -p 8080:8080 semitechnologies/weaviate:1.14.1"], shell=True
        )
        if status.returncode:
            raise Exception("Failed to launch Weaviate. Please check docker container logs.")
        time.sleep(60)


@pytest.fixture(scope="session")
def graphdb_fixture():
    # test if a GraphDB instance is already running. If not, download and start a GraphDB instance locally.
    try:
        kg = GraphDBKnowledgeGraph()
        # fail if not running GraphDB
        kg.delete_index()
    except:
        print("Starting GraphDB ...")
        status = subprocess.run(["docker rm haystack_test_graphdb"], shell=True)
        status = subprocess.run(
            [
                "docker run -d -p 7200:7200 --name haystack_test_graphdb docker-registry.ontotext.com/graphdb-free:9.4.1-adoptopenjdk11"
            ],
            shell=True,
        )
        if status.returncode:
            raise Exception("Failed to launch GraphDB. Please check docker container logs.")
        time.sleep(30)


@pytest.fixture(scope="session")
def tika_fixture():
    try:
        tika_url = "http://localhost:9998/tika"
        ping = requests.get(tika_url)
        if ping.status_code != 200:
            raise Exception("Unable to connect Tika. Please check tika endpoint {0}.".format(tika_url))
    except:
        print("Starting Tika ...")
        status = subprocess.run(["docker run -d --name tika -p 9998:9998 apache/tika:1.28.4"], shell=True)
        if status.returncode:
            raise Exception("Failed to launch Tika. Please check docker container logs.")
        time.sleep(30)


@pytest.fixture(scope="session")
def xpdf_fixture():
    verify_installation = run(["pdftotext"], shell=True)
    if verify_installation.returncode == 127:
        if platform.startswith("linux"):
            platform_id = "linux"
            sudo_prefix = "sudo"
        elif platform.startswith("darwin"):
            platform_id = "mac"
            # For Mac, generally sudo need password in interactive console.
            # But most of the cases current user already have permission to copy to /user/local/bin.
            # Hence removing sudo requirement for Mac.
            sudo_prefix = ""
        else:
            raise Exception(
                """Currently auto installation of pdftotext is not supported on {0} platform """.format(platform)
            )
        commands = """ wget --no-check-certificate https://dl.xpdfreader.com/xpdf-tools-{0}-4.03.tar.gz &&
                       tar -xvf xpdf-tools-{0}-4.03.tar.gz &&
                       {1} cp xpdf-tools-{0}-4.03/bin64/pdftotext /usr/local/bin""".format(
            platform_id, sudo_prefix
        )
        run([commands], shell=True)

        verify_installation = run(["pdftotext -v"], shell=True)
        if verify_installation.returncode == 127:
            raise Exception(
                """pdftotext is not installed. It is part of xpdf or poppler-utils software suite.
                 You can download for your OS from here: https://www.xpdfreader.com/download.html."""
            )


@pytest.fixture
def deepset_cloud_fixture():
    if MOCK_DC:
        responses.add(
            method=responses.GET,
            url=f"{DC_API_ENDPOINT}/workspaces/default/indexes/{DC_TEST_INDEX}",
            match=[responses.matchers.header_matcher({"authorization": f"Bearer {DC_API_KEY}"})],
            json={"indexing": {"status": "INDEXED", "pending_file_count": 0, "total_file_count": 31}},
            status=200,
        )
        responses.add(
            method=responses.GET,
            url=f"{DC_API_ENDPOINT}/workspaces/default/pipelines",
            match=[responses.matchers.header_matcher({"authorization": f"Bearer {DC_API_KEY}"})],
            json={
                "data": [
                    {
                        "name": DC_TEST_INDEX,
                        "status": "DEPLOYED",
                        "indexing": {"status": "INDEXED", "pending_file_count": 0, "total_file_count": 31},
                    }
                ],
                "has_more": False,
                "total": 1,
            },
        )
    else:
        responses.add_passthru(DC_API_ENDPOINT)


@pytest.fixture
@responses.activate
def deepset_cloud_document_store(deepset_cloud_fixture):
    return DeepsetCloudDocumentStore(api_endpoint=DC_API_ENDPOINT, api_key=DC_API_KEY, index=DC_TEST_INDEX)


@pytest.fixture
def rag_generator():
    return RAGenerator(model_name_or_path="facebook/rag-token-nq", generator_type="token", max_length=20)


@pytest.fixture
def openai_generator():
    return OpenAIAnswerGenerator(api_key=os.environ.get("OPENAI_API_KEY", ""), model="text-babbage-001", top_k=1)


@pytest.fixture
def question_generator():
    return QuestionGenerator(model_name_or_path="valhalla/t5-small-e2e-qg")


@pytest.fixture
def lfqa_generator(request):
    return Seq2SeqGenerator(model_name_or_path=request.param, min_length=100, max_length=200)


@pytest.fixture
def summarizer():
    return TransformersSummarizer(model_name_or_path="google/pegasus-xsum", use_gpu=-1)


@pytest.fixture
def en_to_de_translator():
    return TransformersTranslator(model_name_or_path="Helsinki-NLP/opus-mt-en-de")


@pytest.fixture
def de_to_en_translator():
    return TransformersTranslator(model_name_or_path="Helsinki-NLP/opus-mt-de-en")


@pytest.fixture
def reader_without_normalized_scores():
    return FARMReader(
        model_name_or_path="distilbert-base-uncased-distilled-squad",
        use_gpu=False,
        top_k_per_sample=5,
        num_processes=0,
        use_confidence_scores=False,
    )


@pytest.fixture(params=["farm", "transformers"])
def reader(request):
    if request.param == "farm":
        return FARMReader(
            model_name_or_path="distilbert-base-uncased-distilled-squad",
            use_gpu=False,
            top_k_per_sample=5,
            num_processes=0,
        )
    if request.param == "transformers":
        return TransformersReader(
            model_name_or_path="distilbert-base-uncased-distilled-squad",
            tokenizer="distilbert-base-uncased",
            use_gpu=-1,
        )


@pytest.fixture(params=["tapas", "rci"])
def table_reader(request):
    if request.param == "tapas":
        return TableReader(model_name_or_path="google/tapas-base-finetuned-wtq")
    elif request.param == "rci":
        return RCIReader(
            row_model_name_or_path="michaelrglass/albert-base-rci-wikisql-row",
            column_model_name_or_path="michaelrglass/albert-base-rci-wikisql-col",
        )


@pytest.fixture
def ranker_two_logits():
    return SentenceTransformersRanker(model_name_or_path="deepset/gbert-base-germandpr-reranking")


@pytest.fixture
def ranker():
    return SentenceTransformersRanker(model_name_or_path="cross-encoder/ms-marco-MiniLM-L-12-v2")


@pytest.fixture
def document_classifier():
    return TransformersDocumentClassifier(
        model_name_or_path="bhadresh-savani/distilbert-base-uncased-emotion", use_gpu=False, top_k=2
    )


@pytest.fixture
def zero_shot_document_classifier():
    return TransformersDocumentClassifier(
        model_name_or_path="cross-encoder/nli-distilroberta-base",
        use_gpu=False,
        task="zero-shot-classification",
        labels=["negative", "positive"],
    )


@pytest.fixture
def batched_document_classifier():
    return TransformersDocumentClassifier(
        model_name_or_path="bhadresh-savani/distilbert-base-uncased-emotion", use_gpu=False, batch_size=16
    )


@pytest.fixture
def indexing_document_classifier():
    return TransformersDocumentClassifier(
        model_name_or_path="bhadresh-savani/distilbert-base-uncased-emotion",
        use_gpu=False,
        batch_size=16,
        classification_field="class_field",
    )


# TODO Fix bug in test_no_answer_output when using
# @pytest.fixture(params=["farm", "transformers"])
@pytest.fixture(params=["farm"])
def no_answer_reader(request):
    if request.param == "farm":
        return FARMReader(
            model_name_or_path="deepset/roberta-base-squad2",
            use_gpu=False,
            top_k_per_sample=5,
            no_ans_boost=0,
            return_no_answer=True,
            num_processes=0,
        )
    if request.param == "transformers":
        return TransformersReader(
            model_name_or_path="deepset/roberta-base-squad2",
            tokenizer="deepset/roberta-base-squad2",
            use_gpu=-1,
            top_k_per_candidate=5,
        )


@pytest.fixture
def prediction(reader, docs):
    prediction = reader.predict(query="Who lives in Berlin?", documents=docs, top_k=5)
    return prediction


@pytest.fixture
def no_answer_prediction(no_answer_reader, docs):
    prediction = no_answer_reader.predict(query="What is the meaning of life?", documents=docs, top_k=5)
    return prediction


@pytest.fixture(params=["es_filter_only", "elasticsearch", "dpr", "embedding", "tfidf", "table_text_retriever"])
def retriever(request, document_store):
    return get_retriever(request.param, document_store)


# @pytest.fixture(params=["es_filter_only", "elasticsearch", "dpr", "embedding", "tfidf"])
@pytest.fixture(params=["tfidf"])
def retriever_with_docs(request, document_store_with_docs):
    return get_retriever(request.param, document_store_with_docs)


def get_retriever(retriever_type, document_store):

    if retriever_type == "dpr":
        retriever = DensePassageRetriever(
            document_store=document_store,
            query_embedding_model="facebook/dpr-question_encoder-single-nq-base",
            passage_embedding_model="facebook/dpr-ctx_encoder-single-nq-base",
            use_gpu=False,
            embed_title=True,
        )
    elif retriever_type == "mdr":
        retriever = MultihopEmbeddingRetriever(
            document_store=document_store,
            embedding_model="deutschmann/mdr_roberta_q_encoder",  # or "facebook/dpr-ctx_encoder-single-nq-base"
            use_gpu=False,
        )
    elif retriever_type == "tfidf":
        retriever = TfidfRetriever(document_store=document_store)
        retriever.fit()
    elif retriever_type == "embedding":
        retriever = EmbeddingRetriever(
            document_store=document_store, embedding_model="deepset/sentence_bert", use_gpu=False
        )
    elif retriever_type == "embedding_sbert":
        retriever = EmbeddingRetriever(
            document_store=document_store,
            embedding_model="sentence-transformers/msmarco-distilbert-base-tas-b",
            model_format="sentence_transformers",
            use_gpu=False,
        )
    elif retriever_type == "retribert":
        retriever = EmbeddingRetriever(
            document_store=document_store, embedding_model="yjernite/retribert-base-uncased", use_gpu=False
        )
    elif retriever_type == "dpr_lfqa":
        retriever = DensePassageRetriever(
            document_store=document_store,
            query_embedding_model="vblagoje/dpr-question_encoder-single-lfqa-wiki",
            passage_embedding_model="vblagoje/dpr-ctx_encoder-single-lfqa-wiki",
            use_gpu=False,
            embed_title=True,
        )
    elif retriever_type == "elasticsearch":
        retriever = BM25Retriever(document_store=document_store)
    elif retriever_type == "es_filter_only":
        retriever = FilterRetriever(document_store=document_store)
    elif retriever_type == "table_text_retriever":
        retriever = TableTextRetriever(
            document_store=document_store,
            query_embedding_model="deepset/bert-small-mm_retrieval-question_encoder",
            passage_embedding_model="deepset/bert-small-mm_retrieval-passage_encoder",
            table_embedding_model="deepset/bert-small-mm_retrieval-table_encoder",
            use_gpu=False,
        )
    else:
        raise Exception(f"No retriever fixture for '{retriever_type}'")

    return retriever


def ensure_ids_are_correct_uuids(docs: list, document_store: object) -> None:
    # Weaviate currently only supports UUIDs
    if type(document_store) == WeaviateDocumentStore:
        for d in docs:
            d["id"] = str(uuid.uuid4())


# FIXME Fix this in the docstore tests refactoring
from inspect import getmembers, isclass, isfunction


def mock_pinecone(monkeypatch):
    for fname, function in getmembers(pinecone_mock, isfunction):
        monkeypatch.setattr(f"pinecone.{fname}", function, raising=False)
    for cname, class_ in getmembers(pinecone_mock, isclass):
        monkeypatch.setattr(f"pinecone.{cname}", class_, raising=False)


@pytest.fixture(params=["elasticsearch", "faiss", "memory", "milvus1", "milvus", "weaviate", "pinecone"])
def document_store_with_docs(request, docs, tmp_path, monkeypatch):
    if request.param == "pinecone":
        mock_pinecone(monkeypatch)

    embedding_dim = request.node.get_closest_marker("embedding_dim", pytest.mark.embedding_dim(768))
    document_store = get_document_store(
        document_store_type=request.param, embedding_dim=embedding_dim.args[0], tmp_path=tmp_path
    )
    document_store.write_documents(docs)
    yield document_store
    document_store.delete_index(document_store.index)


@pytest.fixture
def document_store(request, tmp_path, monkeypatch: pytest.MonkeyPatch):
    if request.param == "pinecone":
        mock_pinecone(monkeypatch)

    embedding_dim = request.node.get_closest_marker("embedding_dim", pytest.mark.embedding_dim(768))
    document_store = get_document_store(
        document_store_type=request.param, embedding_dim=embedding_dim.args[0], tmp_path=tmp_path
    )
    yield document_store
    document_store.delete_index(document_store.index)


@pytest.fixture(params=["memory", "faiss", "milvus1", "milvus", "elasticsearch", "pinecone"])
def document_store_dot_product(request, tmp_path, monkeypatch):
    if request.param == "pinecone":
        mock_pinecone(monkeypatch)

    embedding_dim = request.node.get_closest_marker("embedding_dim", pytest.mark.embedding_dim(768))
    document_store = get_document_store(
        document_store_type=request.param,
        embedding_dim=embedding_dim.args[0],
        similarity="dot_product",
        tmp_path=tmp_path,
    )
    yield document_store
    document_store.delete_index(document_store.index)


@pytest.fixture(params=["memory", "faiss", "milvus1", "milvus", "elasticsearch", "pinecone", "weaviate"])
def document_store_dot_product_with_docs(request, docs, tmp_path, monkeypatch):
    if request.param == "pinecone":
        mock_pinecone(monkeypatch)

    embedding_dim = request.node.get_closest_marker("embedding_dim", pytest.mark.embedding_dim(768))
    document_store = get_document_store(
        document_store_type=request.param,
        embedding_dim=embedding_dim.args[0],
        similarity="dot_product",
        tmp_path=tmp_path,
    )
    document_store.write_documents(docs)
    yield document_store
    document_store.delete_index(document_store.index)


@pytest.fixture(params=["elasticsearch", "faiss", "memory", "milvus1", "pinecone"])
def document_store_dot_product_small(request, tmp_path, monkeypatch):
    if request.param == "pinecone":
        mock_pinecone(monkeypatch)

    embedding_dim = request.node.get_closest_marker("embedding_dim", pytest.mark.embedding_dim(3))
    document_store = get_document_store(
        document_store_type=request.param,
        embedding_dim=embedding_dim.args[0],
        similarity="dot_product",
        tmp_path=tmp_path,
    )
    yield document_store
    document_store.delete_index(document_store.index)


@pytest.fixture(params=["elasticsearch", "faiss", "memory", "milvus1", "milvus", "weaviate", "pinecone"])
def document_store_small(request, tmp_path, monkeypatch):
    if request.param == "pinecone":
        mock_pinecone(monkeypatch)

    embedding_dim = request.node.get_closest_marker("embedding_dim", pytest.mark.embedding_dim(3))
    document_store = get_document_store(
        document_store_type=request.param, embedding_dim=embedding_dim.args[0], similarity="cosine", tmp_path=tmp_path
    )
    yield document_store
    document_store.delete_index(document_store.index)


@pytest.fixture(autouse=True)
def postgres_fixture():
    if SQL_TYPE == "postgres":
        setup_postgres()
        yield
        teardown_postgres()
    else:
        yield


@pytest.fixture
def sql_url(tmp_path):
    return get_sql_url(tmp_path)


def get_sql_url(tmp_path):
    if SQL_TYPE == "postgres":
        return "postgresql://postgres:postgres@127.0.0.1/postgres"
    else:
        return f"sqlite:///{tmp_path}/haystack_test.db"


def setup_postgres():
    # status = subprocess.run(["docker run --name postgres_test -d -e POSTGRES_HOST_AUTH_METHOD=trust -p 5432:5432 postgres"], shell=True)
    # if status.returncode:
    #     logging.warning("Tried to start PostgreSQL through Docker but this failed. It is likely that there is already an existing instance running.")
    # else:
    #     sleep(5)
    engine = create_engine("postgresql://postgres:postgres@127.0.0.1/postgres", isolation_level="AUTOCOMMIT")

    with engine.connect() as connection:
        try:
            connection.execute(text("DROP SCHEMA public CASCADE"))
        except Exception as e:
            logging.error(e)
        connection.execute(text("CREATE SCHEMA public;"))
        connection.execute(text('SET SESSION idle_in_transaction_session_timeout = "1s";'))


def teardown_postgres():
    engine = create_engine("postgresql://postgres:postgres@127.0.0.1/postgres", isolation_level="AUTOCOMMIT")
    with engine.connect() as connection:
        connection.execute(text("DROP SCHEMA public CASCADE"))
        connection.close()


def get_document_store(
    document_store_type,
    tmp_path,
    embedding_dim=768,
    embedding_field="embedding",
    index="haystack_test",
    similarity: str = "cosine",
    recreate_index: bool = True,
):  # cosine is default similarity as dot product is not supported by Weaviate
    if document_store_type == "sql":
        document_store = SQLDocumentStore(url=get_sql_url(tmp_path), index=index, isolation_level="AUTOCOMMIT")

    elif document_store_type == "memory":
        document_store = InMemoryDocumentStore(
            return_embedding=True,
            embedding_dim=embedding_dim,
            embedding_field=embedding_field,
            index=index,
            similarity=similarity,
        )

    elif document_store_type == "elasticsearch":
        # make sure we start from a fresh index
        document_store = ElasticsearchDocumentStore(
            index=index,
            return_embedding=True,
            embedding_dim=embedding_dim,
            embedding_field=embedding_field,
            similarity=similarity,
            recreate_index=recreate_index,
        )

    elif document_store_type == "faiss":
        document_store = FAISSDocumentStore(
            embedding_dim=embedding_dim,
            sql_url=get_sql_url(tmp_path),
            return_embedding=True,
            embedding_field=embedding_field,
            index=index,
            similarity=similarity,
            isolation_level="AUTOCOMMIT",
        )

    elif document_store_type == "milvus1":
        document_store = MilvusDocumentStore(
            embedding_dim=embedding_dim,
            sql_url=get_sql_url(tmp_path),
            return_embedding=True,
            embedding_field=embedding_field,
            index=index,
            similarity=similarity,
            isolation_level="AUTOCOMMIT",
        )

    elif document_store_type == "milvus":
        document_store = MilvusDocumentStore(
            embedding_dim=embedding_dim,
            sql_url=get_sql_url(tmp_path),
            return_embedding=True,
            embedding_field=embedding_field,
            index=index,
            similarity=similarity,
            isolation_level="AUTOCOMMIT",
            recreate_index=recreate_index,
        )

    elif document_store_type == "weaviate":
        document_store = WeaviateDocumentStore(
            index=index, similarity=similarity, embedding_dim=embedding_dim, recreate_index=recreate_index
        )

    elif document_store_type == "pinecone":
        document_store = PineconeDocumentStore(
            api_key=os.environ.get("PINECONE_API_KEY") or "fake-haystack-test-key",
            embedding_dim=embedding_dim,
            embedding_field=embedding_field,
            index=index,
            similarity=similarity,
            recreate_index=recreate_index,
            metadata_config={"indexed": META_FIELDS},
        )

    else:
        raise Exception(f"No document store fixture for '{document_store_type}'")

    return document_store


@pytest.fixture
def adaptive_model_qa(num_processes):
    """
    PyTest Fixture for a Question Answering Inferencer based on PyTorch.
    """
    try:
        model = Inferencer.load(
            "deepset/bert-base-cased-squad2",
            task_type="question_answering",
            batch_size=16,
            num_processes=num_processes,
            gpu=False,
        )
        yield model
    finally:
        if num_processes != 0:
            # close the pool
            # we pass join=True to wait for all sub processes to close
            # this is because below we want to test if all sub-processes
            # have exited
            model.close_multiprocessing_pool(join=True)

    # check if all workers (sub processes) are closed
    current_process = psutil.Process()
    children = current_process.children()
    if len(children) != 0:
        logging.error("Not all the subprocesses are closed! %s are still running.", len(children))


@pytest.fixture
def bert_base_squad2(request):
    model = QAInferencer.load(
        "deepset/minilm-uncased-squad2",
        task_type="question_answering",
        batch_size=4,
        num_processes=0,
        multithreading_rust=False,
        use_fast=True,  # TODO parametrize this to test slow as well
    )
    return model<|MERGE_RESOLUTION|>--- conflicted
+++ resolved
@@ -50,9 +50,6 @@
 
 from haystack.document_stores import BaseDocumentStore, DeepsetCloudDocumentStore, InMemoryDocumentStore
 
-<<<<<<< HEAD
-from haystack.nodes import BaseReader, BaseRetriever, OpenAIAnswerGenerator, DenseRetriever
-=======
 from haystack.nodes import (
     BaseReader,
     BaseRetriever,
@@ -60,8 +57,8 @@
     BaseGenerator,
     BaseSummarizer,
     BaseTranslator,
+    DenseRetriever,
 )
->>>>>>> 938e6fda
 from haystack.nodes.answer_generator.transformers import Seq2SeqGenerator
 from haystack.nodes.answer_generator.transformers import RAGenerator
 from haystack.nodes.ranker import SentenceTransformersRanker
@@ -275,9 +272,6 @@
         pass
 
 
-<<<<<<< HEAD
-class MockDenseRetriever(MockRetriever, DenseRetriever):
-=======
 class MockSeq2SegGenerator(BaseGenerator):
     def predict(self, query: str, documents: List[Document], top_k: Optional[int]) -> Dict:
         pass
@@ -315,8 +309,7 @@
         pass
 
 
-class MockDenseRetriever(MockRetriever):
->>>>>>> 938e6fda
+class MockDenseRetriever(MockRetriever, DenseRetriever):
     def __init__(self, document_store: BaseDocumentStore, embedding_dim: int = 768):
         self.embedding_dim = embedding_dim
         self.document_store = document_store
