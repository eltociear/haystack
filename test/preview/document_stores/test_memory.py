import pytest
from haystack.preview.document_stores import MemoryDocumentStore

from test.preview.document_stores._base import DocumentStoreBaseTests


class TestMemoryDocumentStore(DocumentStoreBaseTests):
    """
    Test MemoryDocumentStore's specific features
    """

    @pytest.fixture
    def docstore(self) -> MemoryDocumentStore:
<<<<<<< HEAD
        return MemoryDocumentStore()

    def direct_access(self, docstore, doc_id):
        """
        Bypass `filter_documents()`
        """
        return docstore.storage[doc_id]

    def direct_write(self, docstore, documents):
        """
        Bypass `write_documents()`
        """
        for doc in documents:
            docstore.storage[doc.id] = doc

    def direct_delete(self, docstore, ids):
        """
        Bypass `delete_documents()`
        """
        for doc_id in ids:
            del docstore.storage[doc_id]
=======
        return MemoryDocumentStore()
>>>>>>> 3a6db684
<|MERGE_RESOLUTION|>--- conflicted
+++ resolved
@@ -11,28 +11,4 @@
 
     @pytest.fixture
     def docstore(self) -> MemoryDocumentStore:
-<<<<<<< HEAD
-        return MemoryDocumentStore()
-
-    def direct_access(self, docstore, doc_id):
-        """
-        Bypass `filter_documents()`
-        """
-        return docstore.storage[doc_id]
-
-    def direct_write(self, docstore, documents):
-        """
-        Bypass `write_documents()`
-        """
-        for doc in documents:
-            docstore.storage[doc.id] = doc
-
-    def direct_delete(self, docstore, ids):
-        """
-        Bypass `delete_documents()`
-        """
-        for doc_id in ids:
-            del docstore.storage[doc_id]
-=======
-        return MemoryDocumentStore()
->>>>>>> 3a6db684
+        return MemoryDocumentStore()