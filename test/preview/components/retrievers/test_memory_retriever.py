from typing import Dict, Any, List, Optional

import pytest

from haystack.preview import Pipeline
from haystack.preview.components.retrievers.memory import MemoryRetriever
from haystack.preview.dataclasses import Document
from haystack.preview.document_stores import Store, MemoryDocumentStore

from test.preview.components.base import BaseTestComponent

from haystack.preview.document_stores.protocols import DuplicatePolicy


@pytest.fixture()
def mock_docs():
    return [
        Document.from_dict({"content": "Javascript is a popular programming language"}),
        Document.from_dict({"content": "Java is a popular programming language"}),
        Document.from_dict({"content": "Python is a popular programming language"}),
        Document.from_dict({"content": "Ruby is a popular programming language"}),
        Document.from_dict({"content": "PHP is a popular programming language"}),
    ]


class Test_MemoryRetriever(BaseTestComponent):
    @pytest.mark.unit
    def test_save_load(self, tmp_path):
        self.assert_can_be_saved_and_loaded_in_pipeline(MemoryRetriever(), tmp_path)

    @pytest.mark.unit
    def test_save_load_with_parameters(self, tmp_path):
        self.assert_can_be_saved_and_loaded_in_pipeline(MemoryRetriever(top_k=5, scale_score=False), tmp_path)

    @pytest.mark.unit
    def test_init_default(self):
        retriever = MemoryRetriever()
        assert retriever.defaults == {"filters": {}, "top_k": 10, "scale_score": True}

    @pytest.mark.unit
    def test_init_with_parameters(self):
        retriever = MemoryRetriever(top_k=5, scale_score=False)
        assert retriever.defaults == {"filters": {}, "top_k": 5, "scale_score": False}

    @pytest.mark.unit
    def test_init_with_invalid_top_k_parameter(self):
        with pytest.raises(ValueError, match="top_k must be > 0, but got -2"):
            MemoryRetriever(top_k=-2, scale_score=False)

    @pytest.mark.unit
    def test_valid_run(self, mock_docs):
        top_k = 5
        ds = MemoryDocumentStore()
        ds.write_documents(mock_docs)
<<<<<<< HEAD

        retriever = MemoryRetriever(top_k=top_k)
        retriever.store = ds
        result = retriever.run(data=MemoryRetriever.Input(query="PHP"))
=======
        mr = MemoryRetriever(document_store_name="memory", top_k=top_k)
        result: MemoryRetriever.Output = mr.run(
            data=MemoryRetriever.Input(queries=["PHP", "Java"], stores={"memory": ds})
        )
>>>>>>> 9acb2756

        assert getattr(result, "documents")
        assert len(result.documents) == 2
        assert len(result.documents[0]) == top_k
        assert len(result.documents[1]) == top_k
        assert result.documents[0][0].content == "PHP is a popular programming language"
        assert result.documents[1][0].content == "Java is a popular programming language"

    @pytest.mark.unit
<<<<<<< HEAD
    def test_invalid_run_wrong_store_type(self):
        class MockStore(Store):
            def count_documents(self) -> int:
                return 0

            def filter_documents(self, filters: Optional[Dict[str, Any]] = None) -> List[Document]:
                return []

            def write_documents(self, documents: List[Document], duplicates: DuplicatePolicy = "fail") -> None:
                return

            def delete_documents(self, document_ids: List[str]) -> None:
                return

        retriever = MemoryRetriever()
        with pytest.raises(ValueError, match="is not compatible with this component"):
            retriever.store = MockStore()
=======
    def test_invalid_run_wrong_store_name(self):
        # Test invalid run with wrong store name
        ds = MemoryDocumentStore()
        mr = MemoryRetriever(document_store_name="memory")
        with pytest.raises(ValueError, match=r"MemoryRetriever's document store 'memory' not found"):
            invalid_input_data = MemoryRetriever.Input(
                queries=["test"], top_k=10, scale_score=True, stores={"invalid_store": ds}
            )
            mr.run(invalid_input_data)

    @pytest.mark.unit
    def test_invalid_run_wrong_store_type(self):
        # Test invalid run with wrong store type
        ds = MemoryDocumentStore()
        mr = MemoryRetriever(document_store_name="memory")
        with pytest.raises(ValueError, match=r"MemoryRetriever can only be used with a MemoryDocumentStore instance."):
            invalid_input_data = MemoryRetriever.Input(
                queries=["test"], top_k=10, scale_score=True, stores={"memory": "not a MemoryDocumentStore"}
            )
            mr.run(invalid_input_data)
>>>>>>> 9acb2756

    @pytest.mark.integration
    @pytest.mark.parametrize(
        "query, query_result",
        [
            ("Javascript", "Javascript is a popular programming language"),
            ("Java", "Java is a popular programming language"),
        ],
    )
    def test_run_with_pipeline(self, mock_docs, query: str, query_result: str):
        ds = MemoryDocumentStore()
        ds.write_documents(mock_docs)
        retriever = MemoryRetriever()

        pipeline = Pipeline()
        pipeline.add_store("memory", ds)
<<<<<<< HEAD
        pipeline.add_component("retriever", retriever, store="memory")
        result: Dict[str, Any] = pipeline.run(data={"retriever": MemoryRetriever.Input(query=query)})
=======
        result: Dict[str, Any] = pipeline.run(data={"retriever": MemoryRetriever.Input(queries=[query])})
>>>>>>> 9acb2756

        assert result
        assert "retriever" in result
        results_docs = result["retriever"].documents
        assert results_docs
        assert results_docs[0][0].content == query_result

    @pytest.mark.integration
    @pytest.mark.parametrize(
        "query, query_result, top_k",
        [
            ("Javascript", "Javascript is a popular programming language", 1),
            ("Java", "Java is a popular programming language", 2),
            ("Ruby", "Ruby is a popular programming language", 3),
        ],
    )
    def test_run_with_pipeline_and_top_k(self, mock_docs, query: str, query_result: str, top_k: int):
        ds = MemoryDocumentStore()
        ds.write_documents(mock_docs)
        retriever = MemoryRetriever()

        pipeline = Pipeline()
        pipeline.add_store("memory", ds)
<<<<<<< HEAD
        pipeline.add_component("retriever", retriever, store="memory")
        result: Dict[str, Any] = pipeline.run(data={"retriever": MemoryRetriever.Input(query=query, top_k=top_k)})
=======
        result: Dict[str, Any] = pipeline.run(data={"retriever": MemoryRetriever.Input(queries=[query], top_k=top_k)})
>>>>>>> 9acb2756

        assert result
        assert "retriever" in result
        results_docs = result["retriever"].documents
        assert results_docs
        assert len(results_docs[0]) == top_k
        assert results_docs[0][0].content == query_result<|MERGE_RESOLUTION|>--- conflicted
+++ resolved
@@ -52,17 +52,10 @@
         top_k = 5
         ds = MemoryDocumentStore()
         ds.write_documents(mock_docs)
-<<<<<<< HEAD
 
         retriever = MemoryRetriever(top_k=top_k)
         retriever.store = ds
-        result = retriever.run(data=MemoryRetriever.Input(query="PHP"))
-=======
-        mr = MemoryRetriever(document_store_name="memory", top_k=top_k)
-        result: MemoryRetriever.Output = mr.run(
-            data=MemoryRetriever.Input(queries=["PHP", "Java"], stores={"memory": ds})
-        )
->>>>>>> 9acb2756
+        result = retriever.run(data=MemoryRetriever.Input(queries=["PHP", "Java"]))
 
         assert getattr(result, "documents")
         assert len(result.documents) == 2
@@ -72,46 +65,13 @@
         assert result.documents[1][0].content == "Java is a popular programming language"
 
     @pytest.mark.unit
-<<<<<<< HEAD
     def test_invalid_run_wrong_store_type(self):
-        class MockStore(Store):
-            def count_documents(self) -> int:
-                return 0
-
-            def filter_documents(self, filters: Optional[Dict[str, Any]] = None) -> List[Document]:
-                return []
-
-            def write_documents(self, documents: List[Document], duplicates: DuplicatePolicy = "fail") -> None:
-                return
-
-            def delete_documents(self, document_ids: List[str]) -> None:
-                return
+        class MockStore:
+            ...
 
         retriever = MemoryRetriever()
         with pytest.raises(ValueError, match="is not compatible with this component"):
             retriever.store = MockStore()
-=======
-    def test_invalid_run_wrong_store_name(self):
-        # Test invalid run with wrong store name
-        ds = MemoryDocumentStore()
-        mr = MemoryRetriever(document_store_name="memory")
-        with pytest.raises(ValueError, match=r"MemoryRetriever's document store 'memory' not found"):
-            invalid_input_data = MemoryRetriever.Input(
-                queries=["test"], top_k=10, scale_score=True, stores={"invalid_store": ds}
-            )
-            mr.run(invalid_input_data)
-
-    @pytest.mark.unit
-    def test_invalid_run_wrong_store_type(self):
-        # Test invalid run with wrong store type
-        ds = MemoryDocumentStore()
-        mr = MemoryRetriever(document_store_name="memory")
-        with pytest.raises(ValueError, match=r"MemoryRetriever can only be used with a MemoryDocumentStore instance."):
-            invalid_input_data = MemoryRetriever.Input(
-                queries=["test"], top_k=10, scale_score=True, stores={"memory": "not a MemoryDocumentStore"}
-            )
-            mr.run(invalid_input_data)
->>>>>>> 9acb2756
 
     @pytest.mark.integration
     @pytest.mark.parametrize(
@@ -128,12 +88,8 @@
 
         pipeline = Pipeline()
         pipeline.add_store("memory", ds)
-<<<<<<< HEAD
         pipeline.add_component("retriever", retriever, store="memory")
-        result: Dict[str, Any] = pipeline.run(data={"retriever": MemoryRetriever.Input(query=query)})
-=======
         result: Dict[str, Any] = pipeline.run(data={"retriever": MemoryRetriever.Input(queries=[query])})
->>>>>>> 9acb2756
 
         assert result
         assert "retriever" in result
@@ -157,12 +113,8 @@
 
         pipeline = Pipeline()
         pipeline.add_store("memory", ds)
-<<<<<<< HEAD
         pipeline.add_component("retriever", retriever, store="memory")
-        result: Dict[str, Any] = pipeline.run(data={"retriever": MemoryRetriever.Input(query=query, top_k=top_k)})
-=======
         result: Dict[str, Any] = pipeline.run(data={"retriever": MemoryRetriever.Input(queries=[query], top_k=top_k)})
->>>>>>> 9acb2756
 
         assert result
         assert "retriever" in result
