import copy
import json
import logging
import multiprocessing
import os
from pathlib import Path
from typing import Any, Iterable, Dict, Union, List, Optional, Callable

import numpy
import torch
from torch import nn
from transformers import AutoConfig, AutoModelForQuestionAnswering
from transformers.convert_graph_to_onnx import convert, quantize as quantize_model

from haystack.modeling.data_handler.processor import Processor
from haystack.modeling.model.language_model import LanguageModel
from haystack.modeling.model.prediction_head import PredictionHead, QuestionAnsweringHead
from haystack.modeling.logger import MLFlowLogger as MlLogger


logger = logging.getLogger(__name__)


class BaseAdaptiveModel:
    """
    Base Class for implementing AdaptiveModel with frameworks like PyTorch and ONNX.
    """

    language_model: LanguageModel
    subclasses = {}  # type: Dict

    def __init_subclass__(cls, **kwargs):
        """
        This automatically keeps track of all available subclasses.
        Enables generic load() for all specific AdaptiveModel implementation.
        """
        super().__init_subclass__(**kwargs)
        cls.subclasses[cls.__name__] = cls

    def __init__(self, prediction_heads: Union[List[PredictionHead], nn.ModuleList]):
        self.prediction_heads = prediction_heads

    @classmethod
    def load(cls, **kwargs):
        """
        Load corresponding AdaptiveModel Class(AdaptiveModel/ONNXAdaptiveModel) based on the
        files in the load_dir.

        :param kwargs: Arguments to pass for loading the model.
        :return: Instance of a model.
        """
        if (Path(kwargs["load_dir"]) / "model.onnx").is_file():
            model = cls.subclasses["ONNXAdaptiveModel"].load(**kwargs)
        else:
            model = cls.subclasses["AdaptiveModel"].load(**kwargs)
        return model

    def logits_to_preds(self, logits: torch.Tensor, **kwargs):
        """
        Get predictions from all prediction heads.

        :param logits: Logits that can vary in shape and type, depending on task.
        :return: A list of all predictions from all prediction heads.
        """
        all_preds = []
        # collect preds from all heads
        for head, logits_for_head in zip(self.prediction_heads, logits):
            preds = head.logits_to_preds(logits=logits_for_head, **kwargs)
            all_preds.append(preds)
        return all_preds

    def formatted_preds(self, logits: torch.Tensor, **kwargs):
        """
        Format predictions for inference.

        :param logits: Model logits.
        :return: Predictions in the right format.
        """
        n_heads = len(self.prediction_heads)

        if n_heads == 0:
            # just return LM output (e.g. useful for extracting embeddings at inference time)
            preds_final = self.language_model.formatted_preds(logits=logits, **kwargs)

        elif n_heads == 1:
            preds_final = []
            # This try catch is to deal with the fact that sometimes we collect preds before passing it to
            # formatted_preds (see Inferencer._get_predictions_and_aggregate()) and sometimes we don't
            # (see Inferencer._get_predictions())
            try:
                preds = kwargs["preds"]
                temp = [y[0] for y in preds]
                preds_flat = [item for sublist in temp for item in sublist]
                kwargs["preds"] = preds_flat
            except KeyError:
                kwargs["preds"] = None
            head = self.prediction_heads[0]
            logits_for_head = logits[0]
            preds = head.formatted_preds(logits=logits_for_head, **kwargs)
            # TODO This is very messy - we need better definition of what the output should look like
            if type(preds) == list:
                preds_final += preds
            elif type(preds) == dict and "predictions" in preds:
                preds_final.append(preds)

        return preds_final

    def connect_heads_with_processor(self, tasks: Dict, require_labels: bool = True):
        """
        Populates prediction head with information coming from tasks.

        :param tasks: A dictionary where the keys are the names of the tasks and
                      the values are the details of the task (e.g. label_list, metric,
                      tensor name).
        :param require_labels: If True, an error will be thrown when a task is
                               not supplied with labels.
        :return: None
        """
        for head in self.prediction_heads:
            head.label_tensor_name = tasks[head.task_name]["label_tensor_name"]
            label_list = tasks[head.task_name]["label_list"]
            if not label_list and require_labels:
                raise Exception(f"The task '{head.task_name}' is missing a valid set of labels")
            label_list = tasks[head.task_name]["label_list"]
            head.label_list = label_list
            head.metric = tasks[head.task_name]["metric"]

    @classmethod
    def _get_prediction_head_files(cls, load_dir: Union[str, Path], strict: bool = True):
        load_dir = Path(load_dir)
        files = os.listdir(load_dir)
        model_files = [load_dir / f for f in files if ".bin" in f and "prediction_head" in f]
        config_files = [load_dir / f for f in files if "config.json" in f and "prediction_head" in f]
        # sort them to get correct order in case of multiple prediction heads
        model_files.sort()
        config_files.sort()

        if strict:
            error_str = (
                f"There is a mismatch in number of model files ({len(model_files)}) and config files ({len(config_files)})."
                "This might be because the Language Model Prediction Head "
                "does not currently support saving and loading"
            )
            assert len(model_files) == len(config_files), error_str
        logger.info(f"Found files for loading {len(model_files)} prediction heads")

        return model_files, config_files


def loss_per_head_sum(loss_per_head: Iterable, global_step: Optional[int] = None, batch: Optional[Dict] = None):
    """
    Sums up the loss of each prediction head.

    :param loss_per_head: List of losses.
    """
    return sum(loss_per_head)


class AdaptiveModel(nn.Module, BaseAdaptiveModel):
    """
    PyTorch implementation containing all the modelling needed for your NLP task. Combines a language
    model and a prediction head. Allows for gradient flow back to the language model component.
    """

    def __init__(
        self,
        language_model: LanguageModel,
        prediction_heads: List[PredictionHead],
        embeds_dropout_prob: float,
        lm_output_types: Union[str, List[str]],
        device: torch.device,
        loss_aggregation_fn: Optional[Callable] = None,
    ):
        """
        :param language_model: Any model that turns token ids into vector representations.
        :param prediction_heads: A list of models that take embeddings and return logits for a given task.
        :param embeds_dropout_prob: The probability that a value in the embeddings returned by the
                                    language model will be zeroed.
        :param lm_output_types: How to extract the embeddings from the final layer of the language model. When set
                                to "per_token", one embedding will be extracted per input token. If set to
                                "per_sequence", a single embedding will be extracted to represent the full
                                input sequence. Can either be a single string, or a list of strings,
                                one for each prediction head.
        :param device: The device on which this model will operate. Either torch.device("cpu") or torch.device("cuda").
        :param loss_aggregation_fn: Function to aggregate the loss of multiple prediction heads.
                                    Input: loss_per_head (list of tensors), global_step (int), batch (dict)
                                    Output: aggregated loss (tensor)
                                    Default is a simple sum:
                                    `lambda loss_per_head, global_step=None, batch=None: sum(tensors)`
                                    However, you can pass more complex functions that depend on the
                                    current step (e.g. for round-robin style multitask learning) or the actual
                                    content of the batch (e.g. certain labels)
                                    Note: The loss at this stage is per sample, i.e one tensor of
                                    shape (batchsize) per prediction head.
        """
        super(AdaptiveModel, self).__init__()  # type: ignore
        self.device = device
        self.language_model = language_model.to(device)
        self.lm_output_dims = language_model.get_output_dims()
        self.prediction_heads = nn.ModuleList([ph.to(device) for ph in prediction_heads])
        self.fit_heads_to_lm()
        self.dropout = nn.Dropout(embeds_dropout_prob)
        self.lm_output_types = [lm_output_types] if isinstance(lm_output_types, str) else lm_output_types
        self.log_params()
        # default loss aggregation function is a simple sum (without using any of the optional params)
        if not loss_aggregation_fn:
            loss_aggregation_fn = loss_per_head_sum
        self.loss_aggregation_fn = loss_aggregation_fn

    def fit_heads_to_lm(self):
        """
        This iterates over each prediction head and ensures that its input
        dimensionality matches the output dimensionality of the language model.
        If it doesn't, it is resized so it does fit.
        """
        for ph in self.prediction_heads:
            ph.resize_input(self.lm_output_dims)
            ph.to(self.device)

    def bypass_ph(self):
        """
        Replaces methods in the prediction heads with dummy functions.
        Used for benchmarking where we want to isolate the LanguageModel run time
        from the PredictionHead run time.
        """
        # TODO convert inner functions into lambdas

        def fake_forward(x):
            """
            Slices lm vector outputs of shape (batch_size, max_seq_len, dims) --> (batch_size, max_seq_len, 2)
            """
            return x.narrow(2, 0, 2)

        def fake_logits_to_preds(logits, **kwargs):
            batch_size = logits.shape[0]
            return [None, None] * batch_size

        def fake_formatted_preds(**kwargs):
            return None

        for ph in self.prediction_heads:
            ph.forward = fake_forward
            ph.logits_to_preds = fake_logits_to_preds
            ph.formatted_preds = fake_formatted_preds

    def save(self, save_dir: Union[str, Path]):
        """
        Saves the language model and prediction heads. This will generate a config file
        and model weights for each.

        :param save_dir: Path to save the AdaptiveModel to.
        """
        os.makedirs(save_dir, exist_ok=True)
        self.language_model.save(save_dir)
        for i, ph in enumerate(self.prediction_heads):
            ph.save(save_dir, i)
            # Need to save config and pipeline

    @classmethod
    def load(  # type: ignore
        cls,
        load_dir: Union[str, Path],
        device: Union[str, torch.device],
        strict: bool = True,
        lm_name: Optional[str] = None,
        processor: Optional[Processor] = None,
    ):
        """
        Loads an AdaptiveModel from a directory. The directory must contain:

        * language_model.bin
        * language_model_config.json
        * prediction_head_X.bin  multiple PH possible
        * prediction_head_X_config.json
        * processor_config.json config for transforming input
        * vocab.txt vocab file for language model, turning text to Wordpiece Tokens

        :param load_dir: Location where the AdaptiveModel is stored.
        :param device: To which device we want to sent the model, either torch.device("cpu") or torch.device("cuda").
        :param lm_name: The name to assign to the loaded language model.
        :param strict: Whether to strictly enforce that the keys loaded from saved model match the ones in
                       the PredictionHead (see torch.nn.module.load_state_dict()).
        :param processor: Processor to populate prediction head with information coming from tasks.
        """
        device = torch.device(device)
        # Language Model
        if lm_name:
            language_model = LanguageModel.load(load_dir, transformers_args={"haystack_lm_name": lm_name})
        else:
            language_model = LanguageModel.load(load_dir)

        # Prediction heads
        _, ph_config_files = cls._get_prediction_head_files(load_dir)
        prediction_heads = []
        ph_output_type = []
        for config_file in ph_config_files:
            head = PredictionHead.load(config_file, strict=strict)
            prediction_heads.append(head)
            ph_output_type.append(head.ph_output_type)

        model = cls(language_model, prediction_heads, 0.1, ph_output_type, device)
        if processor:
            model.connect_heads_with_processor(processor.tasks)

        return model

    @classmethod
    def convert_from_transformers(
        cls,
        model_name_or_path,
        device: Union[str, torch.device],
        revision: str = None,
        task_type: str = "question_answering",
        processor: Processor = None,
        use_auth_token: Union[bool, str] = None,
        **kwargs,
    ) -> "AdaptiveModel":
        """
        Load a (downstream) model from huggingface's transformers format. Use cases:
         - continue training in Haystack (e.g. take a squad QA model and fine-tune on your own data)
         - compare models without switching frameworks
         - use model directly for inference

        :param model_name_or_path: local path of a saved model or name of a public one.
                                              Exemplary public names:
                                              - distilbert-base-uncased-distilled-squad
                                              - deepset/bert-large-uncased-whole-word-masking-squad2

                                              See https://huggingface.co/models for full list
        :param device: torch.device("cpu") or torch.device("cuda")
        :param revision: The version of model to use from the HuggingFace model hub. Can be tag name, branch name, or commit hash.
                         Right now accepts only 'question_answering'.
        :param processor: populates prediction head with information coming from tasks.
        :return: AdaptiveModel
        """

        lm = LanguageModel.load(model_name_or_path, revision=revision, use_auth_token=use_auth_token, **kwargs)
        if task_type is None:
            # Infer task type from config
            architecture = lm.model.config.architectures[0]
            if "QuestionAnswering" in architecture:
                task_type = "question_answering"
            else:
                logger.error(
                    "Could not infer task type from model config. Please provide task type manually. "
                    "('question_answering' or 'embeddings')"
                )

        if task_type == "question_answering":
            ph = QuestionAnsweringHead.load(model_name_or_path, revision=revision, **kwargs)
            adaptive_model = cls(
                language_model=lm,
                prediction_heads=[ph],
                embeds_dropout_prob=0.1,
                lm_output_types="per_token",
                device=device,
            )
        elif task_type == "embeddings":
            adaptive_model = cls(
                language_model=lm,
                prediction_heads=[],
                embeds_dropout_prob=0.1,
                lm_output_types=["per_token", "per_sequence"],
                device=device,
            )

        if processor:
            adaptive_model.connect_heads_with_processor(processor.tasks)

        return adaptive_model

    def convert_to_transformers(self):
        """
        Convert an adaptive model to huggingface's transformers format. Returns a list containing one model for each
        prediction head.

        :return: List of huggingface transformers models.
        """
        converted_models = []

        # convert model for each prediction head
        for prediction_head in self.prediction_heads:
            if len(prediction_head.layer_dims) != 2:
                logger.error(
                    f"Currently conversion only works for PredictionHeads that are a single layer Feed Forward NN with dimensions [LM_output_dim, number_classes].\n"
                    f"            Your PredictionHead has {str(prediction_head.layer_dims)} dimensions."
                )
                continue
            if prediction_head.model_type == "span_classification":
                transformers_model = self._convert_to_transformers_qa(prediction_head)
                converted_models.append(transformers_model)
            else:
                logger.error(
                    f"Haystack -> Transformers conversion is not supported yet for"
                    f" prediction heads of type {prediction_head.model_type}"
                )

        return converted_models

    def _convert_to_transformers_qa(self, prediction_head):
        # TODO add more infos to config

        # remove pooling layer
        self.language_model.model.pooler = None
        # init model
        transformers_model = AutoModelForQuestionAnswering.from_config(self.language_model.model.config)
        # transfer weights for language model + prediction head
        setattr(transformers_model, transformers_model.base_model_prefix, self.language_model.model)
        transformers_model.qa_outputs.load_state_dict(prediction_head.feed_forward.feed_forward[0].state_dict())

        return transformers_model

    def logits_to_loss_per_head(self, logits: torch.Tensor, **kwargs):
        """
        Collect losses from each prediction head.

        :param logits: Logits, can vary in shape and type, depending on task.
        :return: The per sample per prediciton head loss whose first two dimensions
                 have length n_pred_heads, batch_size.
        """
        all_losses = []
        for head, logits_for_one_head in zip(self.prediction_heads, logits):
            # check if PredictionHead connected to Processor
            assert hasattr(head, "label_tensor_name"), (
                f"Label_tensor_names are missing inside the {head.task_name} Prediction Head. Did you connect the model"
                " with the processor through either 'model.connect_heads_with_processor(processor.tasks)'"
                " or by passing the processor to the Adaptive Model?"
            )
            all_losses.append(head.logits_to_loss(logits=logits_for_one_head, **kwargs))
        return all_losses

    def logits_to_loss(self, logits: torch.Tensor, global_step: Optional[int] = None, **kwargs):
        """
        Get losses from all prediction heads & reduce to single loss *per sample*.

        :param logits: Logits, can vary in shape and type, depending on task.
        :param global_step: Number of current training step.
        :param kwargs: Placeholder for passing generic parameters.
                       Note: Contains the batch (as dict of tensors), when called from Trainer.train().
        :return: torch.tensor that is the per sample loss (len: batch_size)
        """
        all_losses = self.logits_to_loss_per_head(logits, **kwargs)
        # This aggregates the loss per sample across multiple prediction heads
        # Default is sum(), but you can configure any fn that takes [Tensor, Tensor ...] and returns [Tensor]
        loss = self.loss_aggregation_fn(all_losses, global_step=global_step, batch=kwargs)
        return loss

    def prepare_labels(self, **kwargs):
        """
        Label conversion to original label space, per prediction head.

        :param label_maps: dictionary for mapping ids to label strings
        :type label_maps: dict[int:str]
        :return: labels in the right format
        """
        all_labels = []
        # for head, label_map_one_head in zip(self.prediction_heads):
        #     labels = head.prepare_labels(label_map=label_map_one_head, **kwargs)
        #     all_labels.append(labels)
        for head in self.prediction_heads:
            labels = head.prepare_labels(**kwargs)
            all_labels.append(labels)
        return all_labels

    def forward(
        self,
        input_ids: torch.Tensor,
        segment_ids: torch.Tensor,
        padding_mask: torch.Tensor,
        output_hidden_states: bool = False,
        output_attentions: bool = False,
    ):
        """
        Push data through the whole model and returns logits. The data will
        propagate through the language model and each of the attached prediction heads.

        :param output_hidden_states: Whether to output hidden states
        :param output_attentions: Whether to output attentions
        :return: All logits as torch.tensor or multiple tensors.
        """
        # Run forward pass of language model
        output_tuple = self.language_model.forward(
            input_ids=input_ids,
            segment_ids=segment_ids,
            padding_mask=padding_mask,
            output_hidden_states=output_hidden_states,
            output_attentions=output_attentions,
        )
        if output_hidden_states:
            if output_attentions:
                sequence_output, pooled_output, hidden_states, attentions = output_tuple
            else:
                sequence_output, pooled_output, hidden_states = output_tuple
        else:
            if output_attentions:
                sequence_output, pooled_output, attentions = output_tuple
            else:
                sequence_output, pooled_output = output_tuple
        # Run forward pass of (multiple) prediction heads using the output from above
        all_logits = []
        if len(self.prediction_heads) > 0:
            for head, lm_out in zip(self.prediction_heads, self.lm_output_types):
                # Choose relevant vectors from LM as output and perform dropout
                if lm_out == "per_token":
                    output = self.dropout(sequence_output)
                elif lm_out == "per_sequence" or lm_out == "per_sequence_continuous":
                    output = self.dropout(pooled_output)
                elif (
                    lm_out == "per_token_squad"
                ):  # we need a per_token_squad because of variable metric computation later on...
                    output = self.dropout(sequence_output)
                else:
                    raise ValueError("Unknown extraction strategy from language model: {}".format(lm_out))

                # Do the actual forward pass of a single head
                all_logits.append(head(output))
        else:
            # just return LM output (e.g. useful for extracting embeddings at inference time)
            all_logits.append((sequence_output, pooled_output))

        if output_hidden_states:
            if output_attentions:
                return all_logits, hidden_states, attentions
            else:
                return all_logits, hidden_states
        elif output_attentions:
            return all_logits, attentions
        return all_logits

    def forward_lm(self, **kwargs):
        """
        Forward pass for the language model.

        :return: Tuple containing list of embeddings for each token and
                 embedding for whole sequence.
        """
        # Check if we have to extract from a special layer of the LM (default = last layer)
        try:
            extraction_layer = self.language_model.extraction_layer
        except:
            extraction_layer = -1

        # Run forward pass of language model
        if extraction_layer == -1:
            sequence_output, pooled_output = self.language_model(
                **kwargs, return_dict=False, output_all_encoded_layers=False
            )
        else:
            # get output from an earlier layer
            self.language_model.enable_hidden_states_output()
            sequence_output, pooled_output, all_hidden_states = self.language_model(**kwargs, return_dict=False)
            sequence_output = all_hidden_states[extraction_layer]
            pooled_output = None  # not available in earlier layers
            self.language_model.disable_hidden_states_output()
        return sequence_output, pooled_output

    def log_params(self):
        """
        Logs parameteres to generic logger MlLogger
        """
        params = {
            "lm_type": self.language_model.__class__.__name__,
            "lm_name": self.language_model.name,
            "prediction_heads": ",".join([head.__class__.__name__ for head in self.prediction_heads]),
            "lm_output_types": ",".join(self.lm_output_types),
        }
        try:
            MlLogger.log_params(params)
        except Exception as e:
            logger.warning(f"ML logging didn't work: {e}")

    def verify_vocab_size(self, vocab_size: int):
        """
        Verifies that the model fits to the tokenizer vocabulary.
        They could diverge in case of custom vocabulary added via tokenizer.add_tokens()
        """
        model_vocab_len = self.language_model.model.resize_token_embeddings(new_num_tokens=None).num_embeddings

        msg = (
            f"Vocab size of tokenizer {vocab_size} doesn't match with model {model_vocab_len}. "
            "If you added a custom vocabulary to the tokenizer, "
            "make sure to supply 'n_added_tokens' to LanguageModel.load() and BertStyleLM.load()"
        )
        assert vocab_size == model_vocab_len, msg

        for head in self.prediction_heads:
            if head.model_type == "language_modelling":
                ph_decoder_len = head.decoder.weight.shape[0]
                assert vocab_size == ph_decoder_len, msg

    def get_language(self):
        return self.language_model.language

<<<<<<< HEAD
    def convert_to_transformers(self):
        """
        Convert an adaptive model to huggingface's transformers format. Returns a list containing one model for each
        prediction head.

        :return: List of huggingface transformers models.
        """
        return conv.Converter.convert_to_transformers(self)

    @classmethod
    def convert_from_transformers(
        cls,
        model_name_or_path: Union[str, Path],
        device: torch.device,
        revision: Optional[str] = None,
        task_type: str = "question_answering",
        processor: Optional[Processor] = None,
        use_auth_token: Optional[Union[bool, str]] = None,
        transformers_args: Optional[Dict] = None,
    ):
        """
        Load a (downstream) model from huggingface's transformers format. Use cases:
         - continue training in Haystack (e.g. take a squad QA model and fine-tune on your own data)
         - compare models without switching frameworks
         - use model directly for inference

        :param model_name_or_path: local path of a saved model or name of a public one.
                                              Exemplary public names:
                                              - distilbert-base-uncased-distilled-squad
                                              - deepset/bert-large-uncased-whole-word-masking-squad2

                                              See https://huggingface.co/models for full list
        :param revision: The version of model to use from the HuggingFace model hub. Can be tag name, branch name, or commit hash.
        :param device: On which hardware the conversion should take place. Choose from torch.device("cpu") or torch.device("cuda")
        :param task_type: 'question_answering'. More tasks coming soon ...
        :param processor: Processor to populate prediction head with information coming from tasks.
        :param transformers_args: extra key/value pairs accepted by the relevant `.from_pretrained()` method
                                 (for example https://huggingface.co/transformers/v3.0.2/model_doc/auto.html#transformers.AutoConfig.from_pretrained)
        :return: AdaptiveModel
        """
        return conv.Converter.convert_from_transformers(
            model_name_or_path,
            revision=revision,
            device=device,
            task_type=task_type,
            processor=processor,
            use_auth_token=use_auth_token,
            transformers_args=transformers_args,
        )

=======
>>>>>>> 96a538b1
    @classmethod
    def convert_to_onnx(
        cls,
        model_name: str,
        output_path: Path,
        task_type: str,
        convert_to_float16: bool = False,
        quantize: bool = False,
        opset_version: int = 11,
    ):
        """
        Convert a PyTorch model from transformers hub to an ONNX Model.

        :param model_name: Transformers model name.
        :param output_path: Output Path to write the converted model to.
        :param task_type: Type of task for the model. Available options: "question_answering"
        :param convert_to_float16: By default, the model uses float32 precision. With half precision of float16, inference
                                   should be faster on Nvidia GPUs with Tensor core like T4 or V100. On older GPUs, float32
                                   might be more performant.
        :param quantize: Convert floating point number to integers
        :param opset_version: ONNX opset version.
        :return: None.
        """
        language_model_class = LanguageModel.get_language_model_class(model_name)
        if language_model_class not in ["Bert", "Roberta", "XLMRoberta"]:
            raise Exception("The current ONNX conversion only support 'BERT', 'RoBERTa', and 'XLMRoberta' models.")

        task_type_to_pipeline_map = {"question_answering": "question-answering"}

        convert(
            pipeline_name=task_type_to_pipeline_map[task_type],
            framework="pt",
            model=model_name,
            output=output_path / "model.onnx",
            opset=opset_version,
            use_external_format=True if language_model_class == "XLMRoberta" else False,
        )

        # save processor & model config files that are needed when loading the model with the Haystack.basics Inferencer
        processor = Processor.convert_from_transformers(
            tokenizer_name_or_path=model_name, task_type=task_type, max_seq_len=256, doc_stride=128, use_fast=True
        )
        processor.save(output_path)
        model = AdaptiveModel.convert_from_transformers(model_name, device=torch.device("cpu"), task_type=task_type)
        model.save(output_path)
        os.remove(output_path / "language_model.bin")  # remove the actual PyTorch model(only configs are required)

        onnx_model_config = {
            "task_type": task_type,
            "onnx_opset_version": opset_version,
            "language_model_class": language_model_class,
            "language": model.language_model.language,
        }
        with open(output_path / "onnx_model_config.json", "w") as f:
            json.dump(onnx_model_config, f)

        if convert_to_float16:
            from onnxruntime_tools import optimizer

            config = AutoConfig.from_pretrained(model_name)
            optimized_model = optimizer.optimize_model(
                input=str(output_path / "model.onnx"),
                model_type="bert",
                num_heads=config.num_hidden_layers,
                hidden_size=config.hidden_size,
            )
            optimized_model.convert_model_float32_to_float16()
            optimized_model.save_model_to_file("model.onnx")

        if quantize:
            quantize_model(output_path / "model.onnx")


class ONNXAdaptiveModel(BaseAdaptiveModel):
    """
    Implementation of ONNX Runtime for Inference of ONNX Models.

    Existing PyTorch based Haystack.basics AdaptiveModel can be converted to ONNX format using AdaptiveModel.convert_to_onnx().
    The conversion is currently only implemented for Question Answering Models.

    For inference, this class is compatible with the Haystack.basics Inferencer.
    """

    # TODO validate usefulness
    def __init__(
        self,
        onnx_session,  # TODO
        language_model_class: str,
        language: str,
        prediction_heads: List[PredictionHead],
        device: torch.device,
    ):
        """
        :param onnx_session: ? # TODO
        :param language_model_class: Class of LanguageModel
        :param langauge: Language the model is trained for.
        :param prediction_heads: A list of models that take embeddings and return logits for a given task.
        :param device: The device on which this model will operate. Either torch.device("cpu") or torch.device("cuda").
        """
        import onnxruntime

        super().__init__(prediction_heads)

        if str(device) == "cuda" and onnxruntime.get_device() != "GPU":
            raise Exception(
                f"Device {device} not available for Inference. For CPU, run pip install onnxruntime and"
                f"for GPU run pip install onnxruntime-gpu"
            )
        self.onnx_session = onnx_session
        self.language_model_class = language_model_class
        self.language = language
        self.prediction_heads = prediction_heads
        self.device = device

    @classmethod
    def load(cls, load_dir: Union[str, Path], device: Union[str, torch.device], **kwargs):  # type: ignore
        """
        Loads an ONNXAdaptiveModel from a directory.

        :param load_dir: Location where the ONNXAdaptiveModel is stored.
        :param device: The device on which this model will operate. Either torch.device("cpu") or torch.device("cuda").
        """
        device = torch.device(device)
        load_dir = Path(load_dir)
        import onnxruntime

        sess_options = onnxruntime.SessionOptions()
        # Set graph optimization level to ORT_ENABLE_EXTENDED to enable bert optimization.
        sess_options.graph_optimization_level = onnxruntime.GraphOptimizationLevel.ORT_ENABLE_EXTENDED
        # Use OpenMP optimizations. Only useful for CPU, has little impact for GPUs.
        sess_options.intra_op_num_threads = multiprocessing.cpu_count()

        providers = kwargs.get(
            "providers", ["CPUExecutionProvider"] if device.type == "cpu" else ["CUDAExecutionProvider"]
        )
        onnx_session = onnxruntime.InferenceSession(str(load_dir / "model.onnx"), sess_options, providers=providers)

        # Prediction heads
        _, ph_config_files = cls._get_prediction_head_files(load_dir, strict=False)
        prediction_heads = []
        ph_output_type = []
        for config_file in ph_config_files:
            # ONNX Model doesn't need have a separate neural network for PredictionHead. It only uses the
            # instance methods of PredictionHead class, so, we load with the load_weights param as False.
            head = PredictionHead.load(config_file, load_weights=False)
            prediction_heads.append(head)
            ph_output_type.append(head.ph_output_type)

        with open(load_dir / "onnx_model_config.json") as f:
            model_config = json.load(f)
            language_model_class = model_config["language_model_class"]
            language = model_config["language"]

        return cls(onnx_session, language_model_class, language, prediction_heads, device)

    def forward(self, **kwargs):
        """
        Perform forward pass on the model and return the logits.

        :param kwargs: All arguments that need to be passed on to the model.
        :return: All logits as torch.tensor or multiple tensors.
        """
        with torch.no_grad():
            if self.language_model_class == "Bert":
                input_to_onnx = {
                    "input_ids": numpy.ascontiguousarray(kwargs["input_ids"].cpu().numpy()),
                    "attention_mask": numpy.ascontiguousarray(kwargs["padding_mask"].cpu().numpy()),
                    "token_type_ids": numpy.ascontiguousarray(kwargs["segment_ids"].cpu().numpy()),
                }
            elif self.language_model_class in ["Roberta", "XLMRoberta"]:
                input_to_onnx = {
                    "input_ids": numpy.ascontiguousarray(kwargs["input_ids"].cpu().numpy()),
                    "attention_mask": numpy.ascontiguousarray(kwargs["padding_mask"].cpu().numpy()),
                }
            res = self.onnx_session.run(None, input_to_onnx)
            res = numpy.stack(res).transpose(1, 2, 0)
            logits = [torch.Tensor(res).to(self.device)]

        return logits

    def eval(self):
        """
        Stub to make ONNXAdaptiveModel compatible with the PyTorch AdaptiveModel.
        """
        return True

    def get_language(self):
        """
        Get the language(s) the model was trained for.
        :return: str
        """
        return self.language


class ONNXWrapper(AdaptiveModel):
    """
    Wrapper Class for converting PyTorch models to ONNX.

    As of torch v1.4.0, torch.onnx.export only support passing positional arguments
    to the forward pass of the model. However, the AdaptiveModel's forward takes keyword arguments.
    This class circumvents the issue by converting positional arguments to keyword arguments.
    """

    @classmethod
    def load_from_adaptive_model(cls, adaptive_model: AdaptiveModel):
        model = copy.deepcopy(adaptive_model)
        model.__class__ = ONNXWrapper
        return model

    def forward(self, *batch):
        return super().forward(input_ids=batch[0], padding_mask=batch[1], segment_ids=batch[2])<|MERGE_RESOLUTION|>--- conflicted
+++ resolved
@@ -591,59 +591,6 @@
     def get_language(self):
         return self.language_model.language
 
-<<<<<<< HEAD
-    def convert_to_transformers(self):
-        """
-        Convert an adaptive model to huggingface's transformers format. Returns a list containing one model for each
-        prediction head.
-
-        :return: List of huggingface transformers models.
-        """
-        return conv.Converter.convert_to_transformers(self)
-
-    @classmethod
-    def convert_from_transformers(
-        cls,
-        model_name_or_path: Union[str, Path],
-        device: torch.device,
-        revision: Optional[str] = None,
-        task_type: str = "question_answering",
-        processor: Optional[Processor] = None,
-        use_auth_token: Optional[Union[bool, str]] = None,
-        transformers_args: Optional[Dict] = None,
-    ):
-        """
-        Load a (downstream) model from huggingface's transformers format. Use cases:
-         - continue training in Haystack (e.g. take a squad QA model and fine-tune on your own data)
-         - compare models without switching frameworks
-         - use model directly for inference
-
-        :param model_name_or_path: local path of a saved model or name of a public one.
-                                              Exemplary public names:
-                                              - distilbert-base-uncased-distilled-squad
-                                              - deepset/bert-large-uncased-whole-word-masking-squad2
-
-                                              See https://huggingface.co/models for full list
-        :param revision: The version of model to use from the HuggingFace model hub. Can be tag name, branch name, or commit hash.
-        :param device: On which hardware the conversion should take place. Choose from torch.device("cpu") or torch.device("cuda")
-        :param task_type: 'question_answering'. More tasks coming soon ...
-        :param processor: Processor to populate prediction head with information coming from tasks.
-        :param transformers_args: extra key/value pairs accepted by the relevant `.from_pretrained()` method
-                                 (for example https://huggingface.co/transformers/v3.0.2/model_doc/auto.html#transformers.AutoConfig.from_pretrained)
-        :return: AdaptiveModel
-        """
-        return conv.Converter.convert_from_transformers(
-            model_name_or_path,
-            revision=revision,
-            device=device,
-            task_type=task_type,
-            processor=processor,
-            use_auth_token=use_auth_token,
-            transformers_args=transformers_args,
-        )
-
-=======
->>>>>>> 96a538b1
     @classmethod
     def convert_to_onnx(
         cls,
